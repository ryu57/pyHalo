from pyHalo.Cosmology.cosmology import Cosmology
from colossus.halo.concentration import concentration
import numpy

class LensCosmo(object):

    def __init__(self,z_lens,z_source):

        self.cosmo = Cosmology()
        self.z_lens, self.z_source = z_lens, z_source

        # critical density for lensing in units M_sun * Mpc ^ -2
        self.epsilon_crit = self.get_epsiloncrit(z_lens, z_source)
        # critical density for lensing in units M_sun * arcsec ^ -2 at lens redshift
        self.sigmacrit = self.epsilon_crit * (0.001) ** 2 * self.cosmo.kpc_per_asec(z_lens) ** 2
        # critical density of the universe in M_sun Mpc^-3
        self.rhoc = self.cosmo.astropy.critical_density0.value * self.cosmo.density_to_MsunperMpc
        # lensing distances
        self.D_d, self.D_s, self.D_ds = self.cosmo.D_A(0, z_lens), self.cosmo.D_A(0, z_source), self.cosmo.D_A(z_lens, z_source)
        # hubble distance in Mpc
        self._d_hubble = self.cosmo.c * self.cosmo.Mpc * 0.001 * (self.cosmo.h * 100)

    def mthermal_to_halfmode(self, m_thermal):

        """
        Converts a (fully thermalized) thermal relic particle of mass m [keV] to
        the half-mode mass scale in solar masses (no little h)
        :param m: thermal relic particle mass in keV
        :return: half mode mass in solar masses
        """
        # scaling of 3.3 keV from Viel et al
        norm_h = (2 * 10**8) * 3 ** 3.33 # units M / h
        norm = norm_h / self.cosmo.h

        return norm * m_thermal ** -3.33

    def halfmode_to_thermal(self, m_half_mode):

        """
        Converts a half mode mass in units of solar masses (no little h) to the mass of
        the corresponding thermal relic particle in keV
        :param m: half mode mass in solar masses
        :return: thermal relic particle mass in keV
        """
        norm_h = (2 * 10 ** 8) * 3 ** 3.33  # units M / h
        norm = norm_h / self.cosmo.h

        return (m_half_mode / norm) ** (-1 / 3.33)

    def get_epsiloncrit(self,z1,z2):

        D_ds = self.cosmo.D_A(z1, z2)
        D_d = self.cosmo.D_A(0, z1)
        D_s = self.cosmo.D_A(0, z2)

        epsilon_crit = (self.cosmo.c**2*(4*numpy.pi*self.cosmo.G)**-1)*(D_s*D_ds**-1*D_d**-1)

        return epsilon_crit

    def rhoc_comoving(self, z):

        Ez = self.cosmo.E_z(z)
        return self.rhoc * Ez ** 2

    def get_sigmacrit(self, z):

        return self.get_epsiloncrit(z,self.z_source)*(0.001)**2*self.cosmo.kpc_per_asec(z)**2

    def get_sigmacrit_z1z2(self,zlens,zsrc):

        return self.get_epsiloncrit(zlens,zsrc)*(0.001)**2*self.cosmo.kpc_per_asec(zlens)**2

    def vdis_to_Rein(self,zd,zsrc,vdis):

        return 4 * numpy.pi * (vdis * (0.001 * self.cosmo.c * self.cosmo.Mpc) ** -1) ** 2 * \
               self.cosmo.D_A(zd, zsrc) * self.cosmo.D_A(0,zsrc) ** -1 * self.cosmo.arcsec ** -1

    def vdis_to_Reinkpc(self,zd,zsrc,vdis):

        return self.cosmo.kpc_per_asec(zd)*self.cosmovdis_to_Rein(zd,zsrc,vdis)

    def beta(self,z,zmain,zsrc):

        D_12 = self.cosmo.D_A(zmain, z)
        D_os = self.cosmo.D_A(0, zsrc)
        D_1s = self.cosmo.D_A(zmain, zsrc)
        D_o2 = self.cosmo.D_A(0, z)

        return D_12 * D_os * (D_o2 * D_1s) ** -1

    def nfw_physical2angle(self, M, c, z):
        """
        converts the physical mass and concentration parameter of an NFW profile into the lensing quantities
        :param M: mass enclosed 200 \rho_crit
        :param c: NFW concentration parameter (r200/r_s)
        :return: theta_Rs (observed bending angle at the scale radius, Rs_angle (angle at scale radius) (in units of arcsec)
        """
        D_d = self.cosmo.D_A(0, z)
        rho0, Rs, r200 = self._nfwParam_physical_Mpc(M, c, z)
        Rs_angle = Rs / D_d / self.cosmo.arcsec  # Rs in arcsec
        theta_Rs = rho0 * (4 * Rs ** 2 * (1 + numpy.log(1. / 2.)))
        eps_crit = self.get_epsiloncrit(z, self.z_source)
        return Rs_angle, theta_Rs / eps_crit / self.D_d / self.cosmo.arcsec

    def _nfwParam_physical_Mpc(self, M, c, z):
        """
        returns the NFW parameters in physical units
        :param M: physical mass in M_sun
        :param c: concentration
        :return:
        """
        h = self.cosmo.h
        a_z = self.cosmo.scale_factor(z)

        r200 = self.r200_M(M * h) * a_z / h   # physical radius r200
        rho0 = self.rho0_c(c) * h**2 / a_z**3 # physical density in M_sun/Mpc**3
        Rs = r200/c
        return rho0, Rs, r200

    def NFW_params_physical(self, M, c, z):

        rho0, Rs, r200 = self._nfwParam_physical_Mpc(M, c, z)

        return rho0 * 1000 ** -3, Rs * 1000, r200 * 1000

    def NFW_truncation(self, M, z, N=50):
        """
        Truncate LOS halos at r50
        :param M:
        :param c:
        :param z:
        :param N:
        :return:
        """
        # in mega-parsec
        r50_mpc = self.rN_M(M * self.cosmo.h, N) * (self.cosmo.h * (1 + z)) ** -1

        # in kpc
        r50 = r50_mpc * 1000
        r50_asec = r50 * self.cosmo.kpc_per_asec(z) ** -1

        return r50_asec

    def truncation_roche(self, M, r3d):

        return (0.5 * M * r3d ** 2 / self.sigmacrit) ** (1. / 3)

    def rho0_c(self, c):
        """
        computes density normalization as a function of concentration parameter
        :return: density normalization in h^2/Mpc^3 (comoving)
        """

        return 200. / 3 * self.rhoc * c ** 3 / (numpy.log(1 + c) - c / (1 + c))

    def r200_M(self, M):
        """
        computes the radius R_200 of a halo of mass M in comoving distances M/h
        :param M: halo mass in M_sun/h
        :type M: float or numpy array
        :return: radius R_200 in comoving Mpc/h
        """

        return (3 * M / (4 * numpy.pi * self.rhoc * 200)) ** (1. / 3.)

    def rN_M(self, M, N):
        """
        computes the radius R_200 of a halo of mass M in comoving distances M/h
        :param M: halo mass in M_sun/h
        :type M: float or numpy array
        :return: radius R_200 in comoving Mpc/h
        """

        return (3 * M / (4 * numpy.pi * self.rhoc * N)) ** (1. / 3.)

    def point_mass_fac(self,z):
        """
        This factor times sqrt(M) gives the einstein radius for a point mass in arcseconds
        :param z:
        :return:
        """
        const = 4 * self.cosmo.G * self.cosmo.c ** -2 * self.cosmo.D_A(z, self.z_source) * (self.cosmo.D_A(0, z) * self.cosmo.D_A(0, self.z_source)) ** -1
        return self.cosmo.arcsec ** -1 * const ** .5

    def PJaffe_norm(self, mass, r_trunc):

        return mass * (numpy.pi * self.sigmacrit * r_trunc) ** -1

    def NFW_concentration(self,M,z,model='diemer18',mdef='200c',logmhm=0,
                                scatter=True,g1=None,g2=None):

        # WDM relation adopted from Ludlow et al
        # use diemer18?
        def zfunc(z_val):
            return 0.026*z_val - 0.04

        if isinstance(M, float) or isinstance(M, int):
            c = concentration(M*self.cosmo.h,mdef=mdef,model=model,z=z)
        else:
            con = []
            for i,mi in enumerate(M):

                con.append(concentration(mi*self.cosmo.h,mdef=mdef,model=model,z=z[i]))
            c = numpy.array(con)

        if logmhm != 0:

            mhm = 10**logmhm
            concentration_factor = (1+g1*mhm*M**-1)**g2
            redshift_factor = (1+z)**zfunc(z)
            rescale = redshift_factor * concentration_factor

            c = c * rescale

        # scatter from Dutton, maccio et al 2014
        if scatter:

            if isinstance(c, float) or isinstance(c, int):
                c = numpy.random.lognormal(numpy.log(c),0.13)
            else:
                con = []
                for i, ci in enumerate(c):
                    con.append(numpy.random.lognormal(numpy.log(ci),0.13))
                c = numpy.array(con)
        return c

    def convert_fsub_to_norm(self, fsub, cone_diameter, plaw_index, mlow, mhigh):

        R = cone_diameter*0.5
        area = numpy.pi*R**2

        # convergence is approximately 1/2 at the Einstein radius, this paramterization assumes
        # f_darkmatter >> f_baryon at Einstein radius, so convergence fraction in substructure = 0.5 * fsub
        kappa_sub = 0.5 * fsub

        power = 2 + plaw_index
        integral = power / (mhigh ** power - mlow ** power)

        return area * kappa_sub * self.sigmacrit * integral
<<<<<<< HEAD
=======

    def sigmasub_from_fsub(self, fsub, zlens, zsrc, fsub_ref = 0.01):

        scrit_ref = 10**11
        return 0.38 * fsub * fsub_ref ** -1 * self.get_sigmacrit_z1z2(zlens, zsrc) * scrit_ref ** -1

    def fsub_from_sigmasub(self, sigma_sub, zlens, zsrc, fsub_ref = 0.01, sigma_sub_ref = 0.38):

        scrit = 10**11
        scrit_z = self.get_sigmacrit_z1z2(zlens, zsrc)
        return sigma_sub * fsub_ref * sigma_sub_ref ** -1 * scrit * scrit_z ** -1

    def fsub_renorm(self, fsub1, zlens1, zlens2, zsrc1, zsrc2):
        """
        Re-normalizes fsub so that it yields the same normalization in # per kpc^2 at different redshifts
        :param fsub1:
        :param zlens1:
        :param zlens2:
        :param zsrc1:
        :param zsrc2:
        :return:
        """

        scrit1 = self.get_sigmacrit_z1z2(zlens1, zsrc1)
        scrit2 = self.get_sigmacrit_z1z2(zlens2, zsrc2)
        return fsub1 * scrit1 * scrit2 ** -1

    def convert_lognormal_norm(self, m_total, mlow, mhigh, mean, sigma):

        pass


def a0_area(zlens, zsrc, fsub = 0.01, vdis=250):
    l = LensCosmo(zlens, zsrc)

    a0 = 0.38*(fsub * 0.01**-1) * (l.get_sigmacrit(zlens) * 10 ** -11)
    return a0

def a0_area_asec(a0, z, l):

    return a0 * l.cosmo.kpc_per_asec(z) ** 2

def a0prime(zlens, zsrc, fsub, vdis):
    l = LensCosmo(zlens, zsrc)
    a0 = a0_area(zlens, zsrc, fsub, vdis)
    return a0 * (l.vdis_to_Rein(zlens, zsrc, vdis) * l.cosmo.kpc_per_asec(zsrc))**2

def fsub_renorm(fsub1, zlens1, zlens2, zsrc1, zsrc2):

    l = LensCosmo(zlens1, zsrc1)
    scrit1 = l.get_sigmacrit_z1z2(zlens1, zsrc1)
    scrit2 = l.get_sigmacrit_z1z2(zlens2, zsrc2)
    return fsub1 * scrit1 * scrit2 ** -1
>>>>>>> 3c58af45
<|MERGE_RESOLUTION|>--- conflicted
+++ resolved
@@ -237,8 +237,6 @@
         integral = power / (mhigh ** power - mlow ** power)
 
         return area * kappa_sub * self.sigmacrit * integral
-<<<<<<< HEAD
-=======
 
     def sigmasub_from_fsub(self, fsub, zlens, zsrc, fsub_ref = 0.01):
 
@@ -292,4 +290,3 @@
     scrit1 = l.get_sigmacrit_z1z2(zlens1, zsrc1)
     scrit2 = l.get_sigmacrit_z1z2(zlens2, zsrc2)
     return fsub1 * scrit1 * scrit2 ** -1
->>>>>>> 3c58af45
